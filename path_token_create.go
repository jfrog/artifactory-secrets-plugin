package artifactory

import (
	"context"
	"time"

	"github.com/hashicorp/vault/sdk/framework"
	"github.com/hashicorp/vault/sdk/logical"
)

func (b *backend) pathTokenCreate() *framework.Path {
	return &framework.Path{
		Pattern: "token/" + framework.GenericNameWithAtRegex("role"),
		Fields: map[string]*framework.FieldSchema{
			"role": {
				Type:        framework.TypeString,
				Description: `Use the configuration of the specified role.`,
			},
			"ttl": {
				Type:        framework.TypeDurationSecond,
				Description: `Override the default TTL when issuing this access token. Cannot exceed smallest (system, backend, role, this request) maximum TTL.`,
			},
			"max_ttl": {
				Type:        framework.TypeDurationSecond,
				Description: `Override the maximum TTL for this access token. Cannot exceed smallest (system, backend) maximum TTL.`,
			},
			"scope": {
				Type:        framework.TypeString,
				Description: `Override the scope for this access token. This is for advanced use only and should be used in conjunction with Vault policies to manage access. Please consult the Readme`,
			},
		},
		Operations: map[logical.Operation]framework.OperationHandler{
			logical.ReadOperation: &framework.PathOperation{
				Callback: b.pathTokenCreatePerform,
			},
		},
		HelpSynopsis: `Create an Artifactory access token for the specified role.`,
		HelpDescription: `
Create an Artifactory access token using paramters from the specified role.

An optional 'ttl' parameter will override the role's 'default_ttl' parameter.

An optional 'max_ttl' parameter will override the role's 'max_ttl' parameter.
`,
	}
}

type systemVersionResponse struct {
	Version  string `json:"version"`
	Revision string `json:"revision"`
}

type createTokenResponse struct {
	TokenId        string `json:"token_id"`
	AccessToken    string `json:"access_token"`
	RefreshToken   string `json:"refresh_token"`
	ExpiresIn      int    `json:"expires_in"`
	Scope          string `json:"scope"`
	TokenType      string `json:"token_type"`
	ReferenceToken string `json:"reference_token"`
}

func (b *backend) pathTokenCreatePerform(ctx context.Context, req *logical.Request, data *framework.FieldData) (*logical.Response, error) {
	b.rolesMutex.RLock()
	b.configMutex.RLock()
	defer b.configMutex.RUnlock()
	defer b.rolesMutex.RUnlock()

	config, err := b.fetchAdminConfiguration(ctx, req.Storage)
	if err != nil {
		return nil, err
	}

	if config == nil {
		return logical.ErrorResponse("backend not configured"), nil
	}

	go b.sendUsage(config.baseConfiguration, "pathTokenCreatePerform")

	// Read in the requested role
	roleName := data.Get("role").(string)

	role, err := b.Role(ctx, req.Storage, roleName)
	if err != nil {
		return nil, err
	}

	if role == nil {
		return logical.ErrorResponse("no such role: %s", roleName), nil
	}

	// Define username for token by template if a static one is not set
	if len(role.Username) == 0 {
		role.Username, err = b.usernameProducer.Generate(UsernameMetadata{
			RoleName:    roleName,
			DisplayName: req.DisplayName,
		})
		if err != nil {
			return logical.ErrorResponse("error generating username from template"), err
		}
	}

<<<<<<< HEAD
	scope := data.Get("scope").(string)

	//use the overridden scope rather than role default
	if len(scope) != 0 {
		role.Scope = scope
	}

	var ttl time.Duration
	if value, ok := data.GetOk("ttl"); ok {
=======
	maxLeaseTTL := b.Backend.System().MaxLeaseTTL()
	b.Logger().Debug("initialize maxLeaseTTL to system value", "maxLeaseTTL", maxLeaseTTL)

	if value, ok := data.GetOk("max_ttl"); ok && value.(int) > 0 {
		b.Logger().Debug("max_ttl is set", "max_ttl", value)
		maxTTL := time.Second * time.Duration(value.(int))

		// use override max TTL if set and less than maxLeaseTTL
		if maxTTL > 0 || maxTTL < maxLeaseTTL {
			maxLeaseTTL = maxTTL
		}
	} else if role.MaxTTL > 0 && role.MaxTTL < maxLeaseTTL {
		b.Logger().Debug("using role MaxTTL", "role.MaxTTL", role.MaxTTL)
		maxLeaseTTL = role.MaxTTL
	}
	b.Logger().Debug("Max lease TTL (sec)", "maxLeaseTTL", maxLeaseTTL)

	ttl := b.Backend.System().DefaultLeaseTTL()
	if value, ok := data.GetOk("ttl"); ok && value.(int) > 0 {
		b.Logger().Debug("ttl is set", "ttl", value)
>>>>>>> 031f95da
		ttl = time.Second * time.Duration(value.(int))
	} else if role.DefaultTTL != 0 {
		b.Logger().Debug("using role DefaultTTL", "role.DefaultTTL", role.DefaultTTL)
		ttl = role.DefaultTTL
	}

	// cap ttl to maxLeaseTTL
	if ttl > maxLeaseTTL {
		b.Logger().Debug("ttl is longer than maxLeaseTTL", "ttl", ttl, "maxLeaseTTL", maxLeaseTTL)
		ttl = maxLeaseTTL
	}
	b.Logger().Debug("TTL (sec)", "ttl", ttl)

	// Set the role.ExpiresIn based on maxLeaseTTL if use_expiring_tokens is set to tru in config
	// - This value will be passed to createToken and used as expires_in for versions of Artifactory 7.50.3 or higher
	if config.UseExpiringTokens {
		role.ExpiresIn = maxLeaseTTL
	}

	resp, err := b.CreateToken(config.baseConfiguration, *role)
	if err != nil {
		return nil, err
	}

	response := b.Secret(SecretArtifactoryAccessTokenType).Response(map[string]interface{}{
		"access_token":    resp.AccessToken,
		"refresh_token":   resp.RefreshToken,
		"role":            roleName,
		"expires_in":      resp.ExpiresIn,
		"scope":           resp.Scope,
		"token_id":        resp.TokenId,
		"username":        role.Username,
		"reference_token": resp.ReferenceToken,
	}, map[string]interface{}{
		"role":            roleName,
		"access_token":    resp.AccessToken,
		"refresh_token":   resp.RefreshToken,
		"expires_in":      resp.ExpiresIn,
		"scope":           resp.Scope,
		"token_id":        resp.TokenId,
		"username":        role.Username,
		"reference_token": resp.ReferenceToken,
	})

	response.Secret.TTL = ttl
	response.Secret.MaxTTL = maxLeaseTTL

	return response, nil
}<|MERGE_RESOLUTION|>--- conflicted
+++ resolved
@@ -100,7 +100,6 @@
 		}
 	}
 
-<<<<<<< HEAD
 	scope := data.Get("scope").(string)
 
 	//use the overridden scope rather than role default
@@ -108,9 +107,6 @@
 		role.Scope = scope
 	}
 
-	var ttl time.Duration
-	if value, ok := data.GetOk("ttl"); ok {
-=======
 	maxLeaseTTL := b.Backend.System().MaxLeaseTTL()
 	b.Logger().Debug("initialize maxLeaseTTL to system value", "maxLeaseTTL", maxLeaseTTL)
 
@@ -131,7 +127,6 @@
 	ttl := b.Backend.System().DefaultLeaseTTL()
 	if value, ok := data.GetOk("ttl"); ok && value.(int) > 0 {
 		b.Logger().Debug("ttl is set", "ttl", value)
->>>>>>> 031f95da
 		ttl = time.Second * time.Duration(value.(int))
 	} else if role.DefaultTTL != 0 {
 		b.Logger().Debug("using role DefaultTTL", "role.DefaultTTL", role.DefaultTTL)
